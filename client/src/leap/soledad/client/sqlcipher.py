# -*- coding: utf-8 -*-
# sqlcipher.py
# Copyright (C) 2013, 2014 LEAP
#
# This program is free software: you can redistribute it and/or modify
# it under the terms of the GNU General Public License as published by
# the Free Software Foundation, either version 3 of the License, or
# (at your option) any later version.
#
# This program is distributed in the hope that it will be useful,
# but WITHOUT ANY WARRANTY; without even the implied warranty of
# MERCHANTABILITY or FITNESS FOR A PARTICULAR PURPOSE. See the
# GNU General Public License for more details.
#
# You should have received a copy of the GNU General Public License
# along with this program. If not, see <http://www.gnu.org/licenses/>.
"""
A U1DB backend that uses SQLCipher as its persistence layer.

The SQLCipher API (http://sqlcipher.net/sqlcipher-api/) is fully implemented,
with the exception of the following statements:

  * PRAGMA cipher_use_hmac
  * PRAGMA cipher_default_use_mac

SQLCipher 2.0 introduced a per-page HMAC to validate that the page data has
not be tampered with. By default, when creating or opening a database using
SQLCipher 2, SQLCipher will attempt to use an HMAC check. This change in
database format means that SQLCipher 2 can't operate on version 1.1.x
databases by default. Thus, in order to provide backward compatibility with
SQLCipher 1.1.x, PRAGMA cipher_use_hmac can be used to disable the HMAC
functionality on specific databases.

In some very specific cases, it is not possible to call PRAGMA cipher_use_hmac
as one of the first operations on a database. An example of this is when
trying to ATTACH a 1.1.x database to the main database. In these cases PRAGMA
cipher_default_use_hmac can be used to globally alter the default use of HMAC
when opening a database.

So, as the statements above were introduced for backwards compatibility with
SQLCipher 1.1 databases, we do not implement them as all SQLCipher databases
handled by Soledad should be created by SQLCipher >= 2.0.
"""
import logging
import os
import threading
import json
import u1db

from u1db import errors as u1db_errors
from u1db.backends import sqlite_backend

from hashlib import sha256
from contextlib import contextmanager
from collections import defaultdict
from functools import partial

from pysqlcipher import dbapi2 as sqlcipher_dbapi2

from twisted.internet import reactor
from twisted.internet.threads import deferToThreadPool
from twisted.python.threadpool import ThreadPool
from twisted.enterprise import adbapi

from leap.soledad.client import encdecpool
from leap.soledad.client.http_target import SoledadHTTPSyncTarget
from leap.soledad.client.sync import SoledadSynchronizer

from leap.soledad.client import pragmas
from leap.soledad.common import soledad_assert
from leap.soledad.common.document import SoledadDocument


logger = logging.getLogger(__name__)


# Monkey-patch u1db.backends.sqlite_backend with pysqlcipher.dbapi2
sqlite_backend.dbapi2 = sqlcipher_dbapi2


def initialize_sqlcipher_db(opts, on_init=None, check_same_thread=True):
    """
    Initialize a SQLCipher database.

    :param opts:
    :type opts: SQLCipherOptions
    :param on_init: a tuple of queries to be executed on initialization
    :type on_init: tuple
    :return: pysqlcipher.dbapi2.Connection
    """
    # Note: There seemed to be a bug in sqlite 3.5.9 (with python2.6)
    #       where without re-opening the database on Windows, it
    #       doesn't see the transaction that was just committed
    # Removing from here now, look at the pysqlite implementation if the
    # bug shows up in windows.

    if not os.path.isfile(opts.path) and not opts.create:
        raise u1db_errors.DatabaseDoesNotExist()

    conn = sqlcipher_dbapi2.connect(
        opts.path, check_same_thread=check_same_thread)
    pragmas.set_init_pragmas(conn, opts, extra_queries=on_init)
    return conn


def initialize_sqlcipher_adbapi_db(opts, extra_queries=None):
    from leap.soledad.client import sqlcipher_adbapi
    return sqlcipher_adbapi.getConnectionPool(
        opts, extra_queries=extra_queries)


class SQLCipherOptions(object):
    """
    A container with options for the initialization of an SQLCipher database.
    """

    @classmethod
    def copy(cls, source, path=None, key=None, create=None,
             is_raw_key=None, cipher=None, kdf_iter=None,
             cipher_page_size=None, defer_encryption=None, sync_db_key=None):
        """
        Return a copy of C{source} with parameters different than None
        replaced by new values.
        """
        local_vars = locals()
        args = []
        kwargs = {}

        for name in ["path", "key"]:
            val = local_vars[name]
            if val is not None:
                args.append(val)
            else:
                args.append(getattr(source, name))

        for name in ["create", "is_raw_key", "cipher", "kdf_iter",
                     "cipher_page_size", "defer_encryption", "sync_db_key"]:
            val = local_vars[name]
            if val is not None:
                kwargs[name] = val
            else:
                kwargs[name] = getattr(source, name)

        return SQLCipherOptions(*args, **kwargs)

    def __init__(self, path, key, create=True, is_raw_key=False,
                 cipher='aes-256-cbc', kdf_iter=4000, cipher_page_size=1024,
                 defer_encryption=False, sync_db_key=None):
        """
        :param path: The filesystem path for the database to open.
        :type path: str
        :param create:
            True/False, should the database be created if it doesn't
            already exist?
        :param create: bool
        :param is_raw_key:
            Whether ``password`` is a raw 64-char hex string or a passphrase
            that should be hashed to obtain the encyrption key.
        :type raw_key: bool
        :param cipher: The cipher and mode to use.
        :type cipher: str
        :param kdf_iter: The number of iterations to use.
        :type kdf_iter: int
        :param cipher_page_size: The page size.
        :type cipher_page_size: int
        :param defer_encryption:
            Whether to defer encryption/decryption of documents, or do it
            inline while syncing.
        :type defer_encryption: bool
        """
        self.path = path
        self.key = key
        self.is_raw_key = is_raw_key
        self.create = create
        self.cipher = cipher
        self.kdf_iter = kdf_iter
        self.cipher_page_size = cipher_page_size
        self.defer_encryption = defer_encryption
        self.sync_db_key = sync_db_key

    def __str__(self):
        """
        Return string representation of options, for easy debugging.

        :return: String representation of options.
        :rtype: str
        """
        attr_names = filter(lambda a: not a.startswith('_'), dir(self))
        attr_str = []
        for a in attr_names:
            attr_str.append(a + "=" + str(getattr(self, a)))
        name = self.__class__.__name__
        return "%s(%s)" % (name, ', '.join(attr_str))


#
# The SQLCipher database
#

class SQLCipherDatabase(sqlite_backend.SQLitePartialExpandDatabase):
    """
    A U1DB implementation that uses SQLCipher as its persistence layer.
    """
    defer_encryption = False

    # The attribute _index_storage_value will be used as the lookup key for the
    # implementation of the SQLCipher storage backend.
    _index_storage_value = 'expand referenced encrypted'

    def __init__(self, opts):
        """
        Connect to an existing SQLCipher database, creating a new sqlcipher
        database file if needed.

<<<<<<< HEAD
            # XXX could mark the critical section here...
            try:
                if defer_decryption and not self.defer_encryption:
                    logger.warning("Can't defer decryption without first having "
                                   "created a sync db. Falling back to normal "
                                   "syncing mode.")
                    defer_decryption = False
                res = syncer.sync(autocreate=autocreate,
                                  defer_decryption=defer_decryption)
=======
        *** IMPORTANT ***
>>>>>>> 9fb1c47c

        Don't forget to close the database after use by calling the close()
        method otherwise some resources might not be freed and you may
        experience several kinds of leakages.

        *** IMPORTANT ***

        :param opts: options for initialization of the SQLCipher database.
        :type opts: SQLCipherOptions
        """
        # ensure the db is encrypted if the file already exists
        if os.path.isfile(opts.path):
            _assert_db_is_encrypted(opts)

        # connect to the sqlcipher database
        self._db_handle = initialize_sqlcipher_db(opts)

        # TODO ---------------------------------------------------
        # Everything else in this initialization has to be factored
        # out, so it can be used from SoledadSQLCipherWrapper.__init__
        # too.
        # ---------------------------------------------------------

        self._ensure_schema()
        self.set_document_factory(soledad_doc_factory)
        self._prime_replica_uid()

    def _prime_replica_uid(self):
        """
        In the u1db implementation, _replica_uid is a property
        that returns the value in _real_replica_uid, and does
        a db query if no value found.
        Here we prime the replica uid during initialization so
        that we don't have to wait for the query afterwards.
        """
        self._real_replica_uid = None
        self._get_replica_uid()

    def _extra_schema_init(self, c):
        """
        Add any extra fields, etc to the basic table definitions.

        This method is called by u1db.backends.sqlite_backend._initialize()
        method, which is executed when the database schema is created. Here,
        we use it to include the "syncable" property for LeapDocuments.

        :param c: The cursor for querying the database.
        :type c: dbapi2.cursor
        """
        c.execute(
            'ALTER TABLE document '
            'ADD COLUMN syncable BOOL NOT NULL DEFAULT TRUE')

    #
    # Document operations
    #

    def put_doc(self, doc):
        """
        Overwrite the put_doc method, to enqueue the modified document for
        encryption before sync.

        :param doc: The document to be put.
        :type doc: u1db.Document

        :return: The new document revision.
        :rtype: str
        """
        doc_rev = sqlite_backend.SQLitePartialExpandDatabase.put_doc(self, doc)
        if self.defer_encryption:
            # TODO move to api?
            self._sync_enc_pool.enqueue_doc_for_encryption(doc)
        return doc_rev

    #
    # SQLCipher API methods
    #

    # Extra query methods: extensions to the base u1db sqlite implmentation.

    def get_count_from_index(self, index_name, *key_values):
        """
        Return the count for a given combination of index_name
        and key values.

        Extension method made from similar methods in u1db version 13.09

        :param index_name: The index to query
        :type index_name: str
        :param key_values: values to match. eg, if you have
                           an index with 3 fields then you would have:
                           get_from_index(index_name, val1, val2, val3)
        :type key_values: tuple
        :return: count.
        :rtype: int
        """
        c = self._db_handle.cursor()
        definition = self._get_index_definition(index_name)

        if len(key_values) != len(definition):
            raise u1db_errors.InvalidValueForIndex()
        tables = ["document_fields d%d" % i for i in range(len(definition))]
        novalue_where = ["d.doc_id = d%d.doc_id"
                         " AND d%d.field_name = ?"
                         % (i, i) for i in range(len(definition))]
        exact_where = [novalue_where[i]
                       + (" AND d%d.value = ?" % (i,))
                       for i in range(len(definition))]
        args = []
        where = []
        for idx, (field, value) in enumerate(zip(definition, key_values)):
            args.append(field)
            where.append(exact_where[idx])
            args.append(value)

        tables = ["document_fields d%d" % i for i in range(len(definition))]
        statement = (
            "SELECT COUNT(*) FROM document d, %s WHERE %s " % (
                ', '.join(tables),
                ' AND '.join(where),
            ))
        try:
            c.execute(statement, tuple(args))
        except sqlcipher_dbapi2.OperationalError, e:
            raise sqlcipher_dbapi2.OperationalError(
                str(e) + '\nstatement: %s\nargs: %s\n' % (statement, args))
        res = c.fetchall()
        return res[0][0]

    def close(self):
        """
        Close db connections.
        """
        # TODO should be handled by adbapi instead
        # TODO syncdb should be stopped first

        if logger is not None:  # logger might be none if called from __del__
            logger.debug("SQLCipher backend: closing")

        # close the actual database
        if getattr(self, '_db_handle', False):
            self._db_handle.close()
            self._db_handle = None

    # indexes

    def _put_and_update_indexes(self, old_doc, doc):
        """
        Update a document and all indexes related to it.

        :param old_doc: The old version of the document.
        :type old_doc: u1db.Document
        :param doc: The new version of the document.
        :type doc: u1db.Document
        """
        sqlite_backend.SQLitePartialExpandDatabase._put_and_update_indexes(
            self, old_doc, doc)
        c = self._db_handle.cursor()
        c.execute('UPDATE document SET syncable=? WHERE doc_id=?',
                  (doc.syncable, doc.doc_id))

    def _get_doc(self, doc_id, check_for_conflicts=False):
        """
        Get just the document content, without fancy handling.

        :param doc_id: The unique document identifier
        :type doc_id: str
        :param include_deleted: If set to True, deleted documents will be
            returned with empty content. Otherwise asking for a deleted
            document will return None.
        :type include_deleted: bool

        :return: a Document object.
        :type: u1db.Document
        """
        doc = sqlite_backend.SQLitePartialExpandDatabase._get_doc(
            self, doc_id, check_for_conflicts)
        if doc:
            c = self._db_handle.cursor()
            c.execute('SELECT syncable FROM document WHERE doc_id=?',
                      (doc.doc_id,))
            result = c.fetchone()
            doc.syncable = bool(result[0])
        return doc

    def __del__(self):
        """
        Free resources when deleting or garbage collecting the database.

        This is only here to minimze problems if someone ever forgets to call
        the close() method after using the database; you should not rely on
        garbage collecting to free up the database resources.
        """
        self.close()


class SQLCipherU1DBSync(SQLCipherDatabase):
    """
    Soledad syncer implementation.
    """

    _sync_enc_pool = None

    """
    The name of the local symmetrically encrypted documents to
    sync database file.
    """
    LOCAL_SYMMETRIC_SYNC_FILE_NAME = 'sync.u1db'

    """
    Period or recurrence of the Looping Call that will do the encryption to the
    syncdb (in seconds).
    """
    ENCRYPT_LOOP_PERIOD = 1

    """
    A dictionary that hold locks which avoid multiple sync attempts from the
    same database replica.
    """
    syncing_lock = defaultdict(threading.Lock)

    def __init__(self, opts, soledad_crypto, replica_uid, cert_file,
                 defer_encryption=False):

        self._opts = opts
        self._path = opts.path
        self._crypto = soledad_crypto
        self.__replica_uid = replica_uid
        self._cert_file = cert_file

        self._sync_db_key = opts.sync_db_key
        self._sync_db = None
        self._sync_enc_pool = None

        # we store syncers in a dictionary indexed by the target URL. We also
        # store a hash of the auth info in case auth info expires and we need
        # to rebuild the syncer for that target. The final self._syncers
        # format is the following:
        #
        #  self._syncers = {'<url>': ('<auth_hash>', syncer), ...}

        self._syncers = {}

        self.running = False
        self._sync_threadpool = None
        self._initialize_sync_threadpool()

        self._reactor = reactor
        self._reactor.callWhenRunning(self._start)

        self._db_handle = None
        self._initialize_main_db()

        # the sync_db is used both for deferred encryption and decryption, so
        # we want to initialize it anyway to allow for all combinations of
        # deferred encryption and decryption configurations.
        self._initialize_sync_db(opts)

        if defer_encryption:
            # initialize syncing queue encryption pool
            self._sync_enc_pool = encdecpool.SyncEncrypterPool(
                self._crypto, self._sync_db)

        self.shutdownID = None

    @property
    def _replica_uid(self):
        return str(self.__replica_uid)

    def _start(self):
        if not self.running:
            self._sync_threadpool.start()
            self.shutdownID = self._reactor.addSystemEventTrigger(
                'during', 'shutdown', self.finalClose)
            self.running = True

    def _defer_to_sync_threadpool(self, meth, *args, **kwargs):
        return deferToThreadPool(
            self._reactor, self._sync_threadpool, meth, *args, **kwargs)

    def _initialize_main_db(self):

        def _init_db():
            self._db_handle = initialize_sqlcipher_db(
                self._opts, check_same_thread=False)
            self._real_replica_uid = None
            self._ensure_schema()
            self.set_document_factory(soledad_doc_factory)

        return self._defer_to_sync_threadpool(_init_db)

    def _initialize_sync_threadpool(self):
        """
        Initialize a ThreadPool with exactly one thread, that will be used to
        run all the network blocking calls for syncing on a separate thread.

        TODO this needs to be ported away from urllib and into twisted async
        calls, and then we can ditch this syncing thread and reintegrate into
        the main reactor.
        """
        # XXX if the number of threads in this thread pool is ever changed, we
        #     should make sure that no operations on the database shuold occur
        #     before the database has been initialized.
        self._sync_threadpool = ThreadPool(0, 1)

    def _initialize_sync_db(self, opts):
        """
        Initialize the Symmetrically-Encrypted document to be synced database,
        and the queue to communicate with subprocess workers.

        :param opts:
        :type opts: SQLCipherOptions
        """
        soledad_assert(opts.sync_db_key is not None)
        sync_db_path = None
        if opts.path != ":memory:":
            sync_db_path = "%s-sync" % opts.path
        else:
            sync_db_path = ":memory:"

        # we copy incoming options because the opts object might be used
        # somewhere else
        sync_opts = SQLCipherOptions.copy(
            opts, path=sync_db_path, create=True)
        self._sync_db = getConnectionPool(
            sync_opts, extra_queries=self._sync_db_extra_init)

    @property
    def _sync_db_extra_init(self):
        """
        Queries for creating tables for the local sync documents db if needed.
        They are passed as extra initialization to initialize_sqlciphjer_db

        :rtype: tuple of strings
        """
        maybe_create = "CREATE TABLE IF NOT EXISTS %s (%s)"
        encr = encdecpool.SyncEncrypterPool
        decr = encdecpool.SyncDecrypterPool
        sql_encr_table_query = (maybe_create % (
            encr.TABLE_NAME, encr.FIELD_NAMES))
        sql_decr_table_query = (maybe_create % (
            decr.TABLE_NAME, decr.FIELD_NAMES))
        return (sql_encr_table_query, sql_decr_table_query)

    def sync(self, url, creds=None, defer_decryption=True):
        """
        Synchronize documents with remote replica exposed at url.

        This method defers a sync to a 1-threaded threadpool. The main
        database initialziation was deferred to that thread during this
        object's initialization. As there's currently only one thread in that
        threadpool, the db init was queued before this method was called, so
        we don't need to actually wait for the db to be ready. If this ever
        changes, we should add a thread-safe condition to ensure the db is
        ready before using it.

        :param url: The url of the target replica to sync with.
        :type url: str
        :param creds: optional dictionary giving credentials to authorize the
                      operation with the server.
        :type creds: dict
        :param defer_decryption:
            Whether to defer the decryption process using the intermediate
            database. If False, decryption will be done inline.
        :type defer_decryption: bool

        :return:
            A Deferred, that will fire with the local generation (type `int`)
            before the synchronisation was performed.
        :rtype: Deferred
        """
        # the following context manager blocks until the syncing lock can be
        # acquired.
        with self._syncer(url, creds=creds) as syncer:
            # XXX could mark the critical section here...
            return syncer.sync(defer_decryption=defer_decryption)

    @contextmanager
    def _syncer(self, url, creds=None):
        """
        Accesor for synchronizer.

        As we reuse the same synchronizer for every sync, there can be only
        one instance synchronizing the same database replica at the same time.
        Because of that, this method blocks until the syncing lock can be
        acquired.

        :param creds: optional dictionary giving credentials to authorize the
                      operation with the server.
        :type creds: dict
        """
        with self.syncing_lock[self._path]:
            syncer = self._get_syncer(url, creds=creds)
            yield syncer

    @property
    def syncing(self):
        lock = self.syncing_lock[self._path]
        acquired_lock = lock.acquire(False)
        if acquired_lock is False:
            return True
        lock.release()
        return False

    def _get_syncer(self, url, creds=None):
        """
        Get a synchronizer for ``url`` using ``creds``.

        :param url: The url of the target replica to sync with.
        :type url: str
        :param creds: optional dictionary giving credentials.
                      to authorize the operation with the server.
        :type creds: dict

        :return: A synchronizer.
        :rtype: Synchronizer
        """
        # we want to store at most one syncer for each url, so we also store a
        # hash of the connection credentials and replace the stored syncer for
        # a certain url if credentials have changed.
        h = sha256(json.dumps([url, creds])).hexdigest()
        cur_h, syncer = self._syncers.get(url, (None, None))
        if syncer is None or h != cur_h:
            syncer = SoledadSynchronizer(
                self,
                SoledadHTTPSyncTarget(
                    url,
                    # XXX is the replica_uid ready?
                    self._replica_uid,
                    creds=creds,
                    crypto=self._crypto,
                    cert_file=self._cert_file,
                    sync_db=self._sync_db,
                    sync_enc_pool=self._sync_enc_pool))
            self._syncers[url] = (h, syncer)
        # in order to reuse the same synchronizer multiple times we have to
        # reset its state (i.e. the number of documents received from target
        # and inserted in the local replica).
        syncer.num_inserted = 0
        return syncer

    #
    # Symmetric encryption of syncing docs
    #

    def get_generation(self):
        # FIXME
        # XXX this SHOULD BE a callback
        return self._get_generation()

    def finalClose(self):
        """
        This should only be called by the shutdown trigger.
        """
        self.shutdownID = None
        self._sync_threadpool.stop()
        self.running = False

    def close(self):
        """
        Close the syncer and syncdb orderly
        """
        # close all open syncers
        for url in self._syncers.keys():
            del self._syncers[url]

        # stop the encryption pool
        if self._sync_enc_pool is not None:
            self._sync_enc_pool.close()
            self._sync_enc_pool = None

        # close the sync database
        if self._sync_db is not None:
            self._sync_db.close()
            self._sync_db = None


class U1DBSQLiteBackend(sqlite_backend.SQLitePartialExpandDatabase):
    """
    A very simple wrapper for u1db around sqlcipher backend.

    Instead of initializing the database on the fly, it just uses an existing
    connection that is passed to it in the initializer.

    It can be used in tests and debug runs to initialize the adbapi with plain
    sqlite connections, decoupled from the sqlcipher layer.
    """

    def __init__(self, conn):
        self._db_handle = conn
        self._real_replica_uid = None
        self._ensure_schema()
        self._factory = u1db.Document


class SoledadSQLCipherWrapper(SQLCipherDatabase):
    """
    A wrapper for u1db that uses the Soledad-extended sqlcipher backend.

    Instead of initializing the database on the fly, it just uses an existing
    connection that is passed to it in the initializer.

    It can be used from adbapi to initialize a soledad database after
    getting a regular connection to a sqlcipher database.
    """
    def __init__(self, conn):
        self._db_handle = conn
        self._real_replica_uid = None
        self._ensure_schema()
        self.set_document_factory(soledad_doc_factory)
        self._prime_replica_uid()


def _assert_db_is_encrypted(opts):
    """
    Assert that the sqlcipher file contains an encrypted database.

    When opening an existing database, PRAGMA key will not immediately
    throw an error if the key provided is incorrect. To test that the
    database can be successfully opened with the provided key, it is
    necessary to perform some operation on the database (i.e. read from
    it) and confirm it is success.

    The easiest way to do this is select off the sqlite_master table,
    which will attempt to read the first page of the database and will
    parse the schema.

    :param opts:
    """
    # We try to open an encrypted database with the regular u1db
    # backend should raise a DatabaseError exception.
    # If the regular backend succeeds, then we need to stop because
    # the database was not properly initialized.
    try:
        sqlite_backend.SQLitePartialExpandDatabase(opts.path)
    except sqlcipher_dbapi2.DatabaseError:
        # assert that we can access it using SQLCipher with the given
        # key
        dummy_query = ('SELECT count(*) FROM sqlite_master',)
        initialize_sqlcipher_db(opts, on_init=dummy_query)
    else:
        raise DatabaseIsNotEncrypted()

#
# Exceptions
#


class DatabaseIsNotEncrypted(Exception):
    """
    Exception raised when trying to open non-encrypted databases.
    """
    pass


def soledad_doc_factory(doc_id=None, rev=None, json='{}', has_conflicts=False,
                        syncable=True):
    """
    Return a default Soledad Document.
    Used in the initialization for SQLCipherDatabase
    """
    return SoledadDocument(doc_id=doc_id, rev=rev, json=json,
                           has_conflicts=has_conflicts, syncable=syncable)

sqlite_backend.SQLiteDatabase.register_implementation(SQLCipherDatabase)


#
# twisted.enterprise.adbapi SQLCipher implementation
#

SQLCIPHER_CONNECTION_TIMEOUT = 10


def getConnectionPool(opts, extra_queries=None):
    openfun = partial(
        pragmas.set_init_pragmas,
        opts=opts,
        extra_queries=extra_queries)
    return SQLCipherConnectionPool(
        database=opts.path,
        check_same_thread=False,
        cp_openfun=openfun,
        timeout=SQLCIPHER_CONNECTION_TIMEOUT)


class SQLCipherConnection(adbapi.Connection):
    pass


class SQLCipherTransaction(adbapi.Transaction):
    pass


class SQLCipherConnectionPool(adbapi.ConnectionPool):

    connectionFactory = SQLCipherConnection
    transactionFactory = SQLCipherTransaction

    def __init__(self, *args, **kwargs):
        adbapi.ConnectionPool.__init__(
            self, "pysqlcipher.dbapi2", *args, **kwargs)<|MERGE_RESOLUTION|>--- conflicted
+++ resolved
@@ -212,19 +212,7 @@
         Connect to an existing SQLCipher database, creating a new sqlcipher
         database file if needed.
 
-<<<<<<< HEAD
-            # XXX could mark the critical section here...
-            try:
-                if defer_decryption and not self.defer_encryption:
-                    logger.warning("Can't defer decryption without first having "
-                                   "created a sync db. Falling back to normal "
-                                   "syncing mode.")
-                    defer_decryption = False
-                res = syncer.sync(autocreate=autocreate,
-                                  defer_decryption=defer_decryption)
-=======
         *** IMPORTANT ***
->>>>>>> 9fb1c47c
 
         Don't forget to close the database after use by calling the close()
         method otherwise some resources might not be freed and you may
