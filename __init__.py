# License?

"""A U1DB implementation for using Object Stores as its persistence layer."""

import os
import string
import random
<<<<<<< HEAD
#import cStringIO
import hmac

import util

=======
import hmac
from leap.soledad.backends import sqlcipher
from leap.soledad.util import GPGWrapper
import util
>>>>>>> 9a487e87

class Soledad(object):

    # paths
    PREFIX        = os.environ['HOME']  + '/.config/leap/soledad'
    SECRET_PATH   = PREFIX + '/secret.gpg'
    GNUPG_HOME    = PREFIX + '/gnupg'
    LOCAL_DB_PATH = PREFIX + '/soledad.u1db'

    # other configs
    SECRET_LENGTH = 50

    def __init__(self, user_email, gpghome=None):
        self._user_email = user_email
        if not os.path.isdir(self.PREFIX):
            os.makedirs(self.PREFIX)
        if not gpghome:
            gpghome = self.GNUPG_HOME
        self._gpg = util.GPGWrapper(gpghome=gpghome)
        # load/generate OpenPGP keypair
        if not self._has_openpgp_keypair():
            self._gen_openpgp_keypair()
        self._load_openpgp_keypair()
        # load/generate secret
        if not self._has_secret():
            self._gen_secret()
        self._load_secret()
        # instantiate u1db
        # TODO: verify if secret for sqlcipher should be the same as the one
        # for symmetric encryption.
        self._db = sqlcipher.open(self.LOCAL_DB_PATH, True, self._secret)

    #-------------------------------------------------------------------------
    # Management of secret for symmetric encryption
    #-------------------------------------------------------------------------


    #-------------------------------------------------------------------------
    # Management of secret for symmetric encryption
    #-------------------------------------------------------------------------

    def _has_secret(self):
        """
<<<<<<< HEAD
        Verify if secret already exists in a local encrypted file.
        """
=======
        Verify if secret for symmetric encryption exists on local encrypted file.
        """
        # TODO: verify if file is a GPG-encrypted file and if we have the
        # corresponding private key for decryption.
>>>>>>> 9a487e87
        if os.path.isfile(self.SECRET_PATH):
            return True
        return False

    def _load_secret(self):
        """
<<<<<<< HEAD
        Load secret from local encrypted file.
=======
        Load secret for symmetric encryption from local encrypted file.
>>>>>>> 9a487e87
        """
        try:
            with open(self.SECRET_PATH) as f:
               self._secret = str(self._gpg.decrypt(f.read()))
        except IOError as e:
           raise IOError('Failed to open secret file %s.' % self.SECRET_PATH)

    def _gen_secret(self):
        """
<<<<<<< HEAD
        Generate secret for symmetric encryption and store it in a local encrypted file.
=======
        Generate a secret for symmetric encryption and store in a local encrypted file.
>>>>>>> 9a487e87
        """
        self._secret = ''.join(random.choice(string.ascii_uppercase + string.digits) for x in range(self.SECRET_LENGTH))
        ciphertext = self._gpg.encrypt(self._secret, self._fingerprint, self._fingerprint)
        f = open(self.SECRET_PATH, 'w')
        f.write(str(ciphertext))
        f.close()

    #-------------------------------------------------------------------------
    # Management of OpenPGP keypair
    #-------------------------------------------------------------------------

    def _has_openpgp_keypair(self):
        """
<<<<<<< HEAD
        Verify if a keypair exists for this user.
        """
        # TODO: verify if private key exists.
=======
        Verify if there exists an OpenPGP keypair for this user.
        """
        # TODO: verify if we have the corresponding private key.
>>>>>>> 9a487e87
        try:
            self._gpg.find_key(self._user_email)
            return True
        except LookupError:
            return False

    def _gen_openpgp_keypair(self):
        """
<<<<<<< HEAD
        Generate a keypair for this user.
=======
        Generate an OpenPGP keypair for this user.
>>>>>>> 9a487e87
        """
        params = self._gpg.gen_key_input(
          key_type='RSA',
          key_length=4096,
          name_real=self._user_email,
          name_email=self._user_email,
          name_comment='Generated by LEAP Soledad.')
        self._gpg.gen_key(params)

    def _load_openpgp_keypair(self):
        """
<<<<<<< HEAD
        Load the fingerprint for this user's keypair.
=======
        Find fingerprint for this user's OpenPGP keypair.
>>>>>>> 9a487e87
        """
        self._fingerprint = self._gpg.find_key(self._user_email)['fingerprint']

    def publish_pubkey(self, keyserver):
        """
        Publish OpenPGP public key to a keyserver.
        """
<<<<<<< HEAD
        pass

    #-------------------------------------------------------------------------
    # Data encryption and decription
=======
        # TODO: this has to talk to LEAP's Nickserver.
        pass

    #-------------------------------------------------------------------------
    # Data encryption and decryption
>>>>>>> 9a487e87
    #-------------------------------------------------------------------------

    def encrypt(self, data, sign=None, passphrase=None, symmetric=False):
        """
        Encrypt data.
        """
        return str(self._gpg.encrypt(data, self._fingerprint, sign=sign,
                                     passphrase=passphrase, symmetric=symmetric))

    def encrypt_symmetric(self, doc_id, data, sign=None):
        """
<<<<<<< HEAD
        Symmetrically encrypt data using this user's secret.
=======
        Encrypt data using symmetric secret.
>>>>>>> 9a487e87
        """
        h = hmac.new(self._secret, doc_id).hexdigest()
        return self.encrypt(data, sign=sign, passphrase=h, symmetric=True)

    def decrypt(self, data, passphrase=None, symmetric=False):
        """
        Decrypt data.
        """
        return str(self._gpg.decrypt(data, passphrase=passphrase))

    def decrypt_symmetric(self, doc_id, data):
        """
<<<<<<< HEAD
        Symmetrically decrypt data using this user's secret.
=======
        Decrypt data using symmetric secret.
>>>>>>> 9a487e87
        """
        h = hmac.new(self._secret, doc_id).hexdigest()
        return self.decrypt(data, passphrase=h)

    #-------------------------------------------------------------------------
    # Document storage, retrieval and sync
    #-------------------------------------------------------------------------
<<<<<<< HEAD
    
    def put(self, doc_id, data):
        """
        Store a document.
        """
        pass

    def get(self, doc_id):
        """
        Retrieve a document.
        """
        pass

    def sync(self):
        """
        Synchronize with LEAP server.
        """
        pass


__all__ = ['util']
=======

    def put_doc(self, doc):
        """
        Update a document in the local encrypted database.
        """
        return self._db.put_doc(doc)

    def delete_doc(self, doc):
        """
        Delete a document from the local encrypted database.
        """
        return self._db.delete_doc(doc)

    def get_doc(self, doc_id, include_deleted=False):
        """
        Retrieve a document from the local encrypted database.
        """
        return self._db.get_doc(doc_id, include_deleted=include_deleted)

    def get_docs(self, doc_ids, check_for_conflicts=True,
                 include_deleted=False):
        """
        Get the content for many documents.
        """
        return self._db.get_docs(doc_ids,
                                 check_for_conflicts=check_for_conflicts,
                                 include_deleted=include_deleted)

    def create_doc(self, content, doc_id=None):
        """
        Create a new document in the local encrypted database.
        """
        return self._db.create_doc(content, doc_id=doc_id)

    def get_doc_conflicts(self, doc_id):
        """
        Get the list of conflicts for the given document.
        """
        return self._db.get_doc_conflicts(doc_id)

    def resolve_doc(self, doc, conflicted_doc_revs):
        """
        Mark a document as no longer conflicted.
        """
        return self._db.resolve_doc(doc, conflicted_doc_revs)

    def sync(self, url):
        """
        Synchronize the local encrypted database with LEAP server.
        """
        # TODO: create authentication scheme for sync with server.
        return self._db.sync(url, creds=None, autocreate=True, soledad=self)

__all__ = ['util']
>>>>>>> 9a487e87
<|MERGE_RESOLUTION|>--- conflicted
+++ resolved
@@ -5,18 +5,10 @@
 import os
 import string
 import random
-<<<<<<< HEAD
-#import cStringIO
-import hmac
-
-import util
-
-=======
 import hmac
 from leap.soledad.backends import sqlcipher
 from leap.soledad.util import GPGWrapper
 import util
->>>>>>> 9a487e87
 
 class Soledad(object):
 
@@ -60,26 +52,17 @@
 
     def _has_secret(self):
         """
-<<<<<<< HEAD
-        Verify if secret already exists in a local encrypted file.
-        """
-=======
         Verify if secret for symmetric encryption exists on local encrypted file.
         """
         # TODO: verify if file is a GPG-encrypted file and if we have the
         # corresponding private key for decryption.
->>>>>>> 9a487e87
         if os.path.isfile(self.SECRET_PATH):
             return True
         return False
 
     def _load_secret(self):
         """
-<<<<<<< HEAD
-        Load secret from local encrypted file.
-=======
         Load secret for symmetric encryption from local encrypted file.
->>>>>>> 9a487e87
         """
         try:
             with open(self.SECRET_PATH) as f:
@@ -89,11 +72,7 @@
 
     def _gen_secret(self):
         """
-<<<<<<< HEAD
-        Generate secret for symmetric encryption and store it in a local encrypted file.
-=======
         Generate a secret for symmetric encryption and store in a local encrypted file.
->>>>>>> 9a487e87
         """
         self._secret = ''.join(random.choice(string.ascii_uppercase + string.digits) for x in range(self.SECRET_LENGTH))
         ciphertext = self._gpg.encrypt(self._secret, self._fingerprint, self._fingerprint)
@@ -107,15 +86,9 @@
 
     def _has_openpgp_keypair(self):
         """
-<<<<<<< HEAD
-        Verify if a keypair exists for this user.
-        """
-        # TODO: verify if private key exists.
-=======
         Verify if there exists an OpenPGP keypair for this user.
         """
         # TODO: verify if we have the corresponding private key.
->>>>>>> 9a487e87
         try:
             self._gpg.find_key(self._user_email)
             return True
@@ -124,11 +97,7 @@
 
     def _gen_openpgp_keypair(self):
         """
-<<<<<<< HEAD
-        Generate a keypair for this user.
-=======
         Generate an OpenPGP keypair for this user.
->>>>>>> 9a487e87
         """
         params = self._gpg.gen_key_input(
           key_type='RSA',
@@ -140,11 +109,7 @@
 
     def _load_openpgp_keypair(self):
         """
-<<<<<<< HEAD
-        Load the fingerprint for this user's keypair.
-=======
         Find fingerprint for this user's OpenPGP keypair.
->>>>>>> 9a487e87
         """
         self._fingerprint = self._gpg.find_key(self._user_email)['fingerprint']
 
@@ -152,18 +117,11 @@
         """
         Publish OpenPGP public key to a keyserver.
         """
-<<<<<<< HEAD
-        pass
-
-    #-------------------------------------------------------------------------
-    # Data encryption and decription
-=======
         # TODO: this has to talk to LEAP's Nickserver.
         pass
 
     #-------------------------------------------------------------------------
     # Data encryption and decryption
->>>>>>> 9a487e87
     #-------------------------------------------------------------------------
 
     def encrypt(self, data, sign=None, passphrase=None, symmetric=False):
@@ -175,11 +133,7 @@
 
     def encrypt_symmetric(self, doc_id, data, sign=None):
         """
-<<<<<<< HEAD
-        Symmetrically encrypt data using this user's secret.
-=======
         Encrypt data using symmetric secret.
->>>>>>> 9a487e87
         """
         h = hmac.new(self._secret, doc_id).hexdigest()
         return self.encrypt(data, sign=sign, passphrase=h, symmetric=True)
@@ -192,11 +146,7 @@
 
     def decrypt_symmetric(self, doc_id, data):
         """
-<<<<<<< HEAD
-        Symmetrically decrypt data using this user's secret.
-=======
         Decrypt data using symmetric secret.
->>>>>>> 9a487e87
         """
         h = hmac.new(self._secret, doc_id).hexdigest()
         return self.decrypt(data, passphrase=h)
@@ -204,29 +154,6 @@
     #-------------------------------------------------------------------------
     # Document storage, retrieval and sync
     #-------------------------------------------------------------------------
-<<<<<<< HEAD
-    
-    def put(self, doc_id, data):
-        """
-        Store a document.
-        """
-        pass
-
-    def get(self, doc_id):
-        """
-        Retrieve a document.
-        """
-        pass
-
-    def sync(self):
-        """
-        Synchronize with LEAP server.
-        """
-        pass
-
-
-__all__ = ['util']
-=======
 
     def put_doc(self, doc):
         """
@@ -281,4 +208,3 @@
         return self._db.sync(url, creds=None, autocreate=True, soledad=self)
 
 __all__ = ['util']
->>>>>>> 9a487e87
